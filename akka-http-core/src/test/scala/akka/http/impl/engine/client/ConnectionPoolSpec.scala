/*
 * Copyright (C) 2009-2017 Lightbend Inc. <http://www.lightbend.com>
 */

package akka.http.impl.engine.client

import java.net.InetSocketAddress
import java.nio.ByteBuffer
import java.nio.channels.{ ServerSocketChannel, SocketChannel }
import java.util.concurrent.atomic.AtomicInteger

import akka.actor.ActorSystem
import akka.http.impl.engine.client.PoolMasterActor.PoolInterfaceRunning
import akka.http.impl.engine.ws.ByteStringSinkProbe
import akka.http.impl.settings.ConnectionPoolSettingsImpl
import akka.http.impl.util._
import akka.http.scaladsl.Http.OutgoingConnection
import akka.http.scaladsl.model._
import akka.http.scaladsl.model.headers._
import akka.http.scaladsl.settings.{ ClientConnectionSettings, ConnectionPoolSettings, PoolImplementation, ServerSettings }
import akka.http.scaladsl.{ ClientTransport, ConnectionContext, Http }
import akka.stream.ActorMaterializer
import akka.stream.TLSProtocol._
import akka.stream.scaladsl._
import akka.stream.testkit.{ TestPublisher, TestSubscriber }
import akka.testkit._
import akka.util.ByteString

import scala.collection.immutable
import scala.concurrent.{ Await, Future, Promise }
import scala.concurrent.duration._
import scala.util.control.NonFatal
import scala.util.{ Failure, Success, Try }

abstract class ConnectionPoolSpec(poolImplementation: PoolImplementation) extends AkkaSpec("""
    akka.loggers = []
    akka.loglevel = OFF
    akka.io.tcp.windows-connection-abort-workaround-enabled = auto
    akka.io.tcp.trace-logging = off
    akka.test.single-expect-default = 5000 # timeout for checks, adjust as necessary, set here to 5s
    akka.scheduler.tick-duration = 1ms     # to make race conditions in Pool idle-timeout more likely
                                          """) {
  implicit val materializer = ActorMaterializer()

  // FIXME: Extract into proper util class to be reusable
  lazy val ConnectionResetByPeerMessage: String = {
    val serverSocket = ServerSocketChannel.open()
    serverSocket.socket.bind(new InetSocketAddress("127.0.0.1", 0))
    try {
      val clientSocket = SocketChannel.open(new InetSocketAddress("127.0.0.1", serverSocket.socket().getLocalPort))
      @volatile var serverSideChannel: SocketChannel = null
      awaitCond {
        serverSideChannel = serverSocket.accept()
        serverSideChannel != null
      }
      serverSideChannel.socket.setSoLinger(true, 0)
      serverSideChannel.close()
      clientSocket.read(ByteBuffer.allocate(1))
      null
    } catch {
      case NonFatal(e) ⇒ e.getMessage
    }
  }

  "The host-level client infrastructure" should {

    "complete a simple request/response cycle" in new TestSetup {
      val (requestIn, responseOut, responseOutSub, hcp) = cachedHostConnectionPool[Int]()

      requestIn.sendNext(HttpRequest(uri = "/") → 42)

      responseOutSub.request(1)
      acceptIncomingConnection()
      val (Success(response), 42) = responseOut.expectNext()
      response.headers should contain(RawHeader("Req-Host", s"$serverHostName:$serverPort"))
    }

    "open a second connection if the first one is loaded" in new TestSetup {
      val (requestIn, responseOut, responseOutSub, hcp) = cachedHostConnectionPool[Int]()

      requestIn.sendNext(HttpRequest(uri = "/a") → 42)
      requestIn.sendNext(HttpRequest(uri = "/b") → 43)

      responseOutSub.request(2)
      acceptIncomingConnection()
      val r1 = responseOut.expectNext()
      acceptIncomingConnection()
      val r2 = responseOut.expectNext()

      Seq(r1, r2) foreach {
        case (Success(x), 42) ⇒ requestUri(x) should endWith("/a")
        case (Success(x), 43) ⇒ requestUri(x) should endWith("/b")
        case x                ⇒ fail(x.toString)
      }
      Seq(r1, r2).map(t ⇒ connNr(t._1.get)) should contain allOf (1, 2)
    }

    "open a second connection if the request on the first one is dispatch but not yet completed" in new TestSetup {
      val (requestIn, responseOut, responseOutSub, hcp) = cachedHostConnectionPool[Int]()

      val responseEntityPub = TestPublisher.probe[ByteString]()

      override def testServerHandler(connNr: Int): HttpRequest ⇒ HttpResponse = {
        case request @ HttpRequest(_, Uri.Path("/a"), _, _, _) ⇒
          val entity = HttpEntity.Chunked.fromData(ContentTypes.`text/plain(UTF-8)`, Source.fromPublisher(responseEntityPub))
          super.testServerHandler(connNr)(request) withEntity entity
        case x ⇒ super.testServerHandler(connNr)(x)
      }

      requestIn.sendNext(HttpRequest(uri = "/a") → 42)
      responseOutSub.request(1)
      acceptIncomingConnection()
      val (Success(r1), 42) = responseOut.expectNext()
      val responseEntityProbe = TestSubscriber.probe[ByteString]()
      r1.entity.dataBytes.runWith(Sink.fromSubscriber(responseEntityProbe))
      responseEntityProbe.expectSubscription().request(2)
      responseEntityPub.sendNext(ByteString("YEAH"))
      responseEntityProbe.expectNext(ByteString("YEAH"))

      requestIn.sendNext(HttpRequest(uri = "/b") → 43)
      responseOutSub.request(1)
      acceptIncomingConnection()
      val (Success(r2), 43) = responseOut.expectNext()
      connNr(r2) shouldEqual 2
    }

    "not open a second connection if there is an idle one available" in new TestSetup {
      val (requestIn, responseOut, responseOutSub, hcp) = cachedHostConnectionPool[Int]()

      requestIn.sendNext(HttpRequest(uri = "/a") → 42)
      responseOutSub.request(1)
      acceptIncomingConnection()
      val (Success(response1), 42) = responseOut.expectNext()
      connNr(response1) shouldEqual 1

      requestIn.sendNext(HttpRequest(uri = "/b") → 43)
      responseOutSub.request(1)
      val (Success(response2), 43) = responseOut.expectNext()
      connNr(response2) shouldEqual 1
    }

    "be able to handle 500 pipelined requests against the test server" in new TestSetup {
      val settings = ConnectionPoolSettings(system).withMaxConnections(4).withPipeliningLimit(2)
      val poolFlow = Http().cachedHostConnectionPool[Int](serverHostName, serverPort, settings = settings)

      val N = 500
      val requestIds = Source.fromIterator(() ⇒ Iterator.from(1)).take(N)
      val idSum = requestIds.map(id ⇒ HttpRequest(uri = s"/r$id") → id).via(poolFlow).map {
        case (Success(response), id) ⇒
          requestUri(response) should endWith(s"/r$id")
          id
        case x ⇒ fail(x.toString)
      }.runFold(0)(_ + _)

      acceptIncomingConnection()
      acceptIncomingConnection()
      acceptIncomingConnection()
      acceptIncomingConnection()

      Await.result(idSum, 10.seconds.dilated) shouldEqual N * (N + 1) / 2
    }

    "surface connection-level errors" in new TestSetup(autoAccept = true) {
      val (requestIn, responseOut, responseOutSub, hcp) = cachedHostConnectionPool[Int](maxRetries = 0)

      requestIn.sendNext(HttpRequest(uri = "/a") → 42)
      requestIn.sendNext(HttpRequest(uri = "/crash") → 43)
      responseOutSub.request(2)

      override def mapServerSideOutboundRawBytes(bytes: ByteString): ByteString =
        if (bytes.utf8String.contains("/crash")) sys.error("CRASH BOOM BANG") else bytes

      val responses = Seq(responseOut.expectNext(), responseOut.expectNext())

      responses mustContainLike { case (Success(x), 42) ⇒ requestUri(x) should endWith("/a") }
      responses mustContainLike { case (Failure(x), 43) ⇒ x.getMessage should include(ConnectionResetByPeerMessage) }
    }

    // akka-http/#416
    "surface connection-level and stream-level errors while receiving response entity" in new TestSetup(autoAccept = true) {
      val errorOnConnection1 = Promise[ByteString]()

      val crashingEntity =
        Source.fromIterator(() ⇒ Iterator.fill(10)(ByteString("abc")))
          .concat(Source.fromFuture(errorOnConnection1.future))
          .log("test")

      val laterData = Promise[ByteString]()
      val laterHandler = Promise[(HttpRequest ⇒ Future[HttpResponse]) ⇒ Unit]()

      override def asyncTestServerHandler(connNr: Int): HttpRequest ⇒ Future[HttpResponse] = { req ⇒
        req.discardEntityBytes()
        if (req.uri.path.toString contains "a")
          Future.successful(HttpResponse(200, entity = HttpEntity.CloseDelimited(ContentTypes.`application/octet-stream`, crashingEntity)))
        else {
          val response = Promise[HttpResponse]()
          laterHandler.success(handler ⇒ response.completeWith(handler(req)))
          response.future
        }
      }

      val (requestIn, responseOut, responseOutSub, hcp) = cachedHostConnectionPool[Int](maxRetries = 0)

      requestIn.sendNext(HttpRequest(uri = "/a") → 42)
      responseOutSub.request(2)

      val (Success(response1), _) = responseOut.expectNext()

      val probe1 = ByteStringSinkProbe()
      response1.entity.dataBytes.runWith(probe1.sink)

      probe1.expectBytes(ByteString("abc" * 10))

      // send second request
      requestIn.sendNext(HttpRequest(uri = "/b") → 43)

      // ensure that server has seen request 2
      val handlerSetter = Await.result(laterHandler.future, 1.second.dilated)

      // now fail the first one
      errorOnConnection1.failure(new RuntimeException)

      // waiting for error to trigger connection pool failure
      Thread.sleep(2000)

      // now respond to request 2
      handlerSetter(req ⇒ Future.successful(HttpResponse()))

      val (Success(_), _) = responseOut.expectNext()
    }

    "retry failed requests" in new TestSetup(autoAccept = true) {
      val (requestIn, responseOut, responseOutSub, hcp) = cachedHostConnectionPool[Int]()

      requestIn.sendNext(HttpRequest(uri = "/a") → 42)
      requestIn.sendNext(HttpRequest(uri = "/crash") → 43)
      responseOutSub.request(2)

      val remainingResponsesToKill = new AtomicInteger(1)
      override def mapServerSideOutboundRawBytes(bytes: ByteString): ByteString =
        if (bytes.utf8String.contains("/crash") && remainingResponsesToKill.decrementAndGet() >= 0)
          sys.error("CRASH BOOM BANG")
        else bytes

      val responses = Seq(responseOut.expectNext(), responseOut.expectNext())

      responses mustContainLike { case (Success(x), 42) ⇒ requestUri(x) should endWith("/a") }
      responses mustContainLike { case (Success(x), 43) ⇒ requestUri(x) should endWith("/crash") }
    }

    "respect the configured `maxRetries` value" in new TestSetup(autoAccept = true) {
      val (requestIn, responseOut, responseOutSub, hcp) = cachedHostConnectionPool[Int](maxRetries = 4)

      requestIn.sendNext(HttpRequest(uri = "/a") → 42)
      requestIn.sendNext(HttpRequest(uri = "/crash") → 43)
      responseOutSub.request(2)

      val remainingResponsesToKill = new AtomicInteger(5)
      override def mapServerSideOutboundRawBytes(bytes: ByteString): ByteString =
        if (bytes.utf8String.contains("/crash") && remainingResponsesToKill.decrementAndGet() >= 0)
          sys.error("CRASH BOOM BANG")
        else bytes

      val responses = Seq(responseOut.expectNext(), responseOut.expectNext())

      responses mustContainLike { case (Success(x), 42) ⇒ requestUri(x) should endWith("/a") }
      responses mustContainLike { case (Failure(x), 43) ⇒ x.getMessage should include(ConnectionResetByPeerMessage) }
      remainingResponsesToKill.get() shouldEqual 0
    }

    "automatically shutdown after configured timeout periods" in new TestSetup() {
      val (_, _, _, hcp) = cachedHostConnectionPool[Int](idleTimeout = 1.second)
      val gateway = hcp.gateway
      Await.result(gateway.poolStatus(), 1500.millis.dilated).get shouldBe a[PoolInterfaceRunning]
      awaitCond({ Await.result(gateway.poolStatus(), 1500.millis.dilated).isEmpty }, 2000.millis.dilated)
    }

    "transparently restart after idle shutdown" in new TestSetup() {
      val (requestIn, responseOut, responseOutSub, hcp) = cachedHostConnectionPool[Int](idleTimeout = 1.second)

      val gateway = hcp.gateway
      Await.result(gateway.poolStatus(), 1500.millis.dilated).get shouldBe a[PoolInterfaceRunning]
      awaitCond({ Await.result(gateway.poolStatus(), 1500.millis.dilated).isEmpty }, 2000.millis.dilated)

      requestIn.sendNext(HttpRequest(uri = "/") → 42)

      responseOutSub.request(1)
      acceptIncomingConnection()
      val (Success(_), 42) = responseOut.expectNext()
    }

    "don't drop requests during idle-timeout shutdown" in new TestSetup(autoAccept = true) {
      val (requestIn, responseOut, responseOutSub, hcp) =
        cachedHostConnectionPool[Int](
          idleTimeout = 1.millisecond, // trigger as many idle-timeouts as possible
          maxConnections = 1,
          pipeliningLimit = 1,
          minConnections = 0)

      (1 to 100).foreach { i ⇒
        responseOutSub.request(1)
        requestIn.sendNext(HttpRequest(uri = s"/$i") → i)
        responseOut.expectNext()
        // more than the 1 millisescond idle-timeout but it seemed to trigger the bug quite reliably
        Thread.sleep(2)
      }
    }

    "never close hot connections when minConnections key is given and >0 (minConnections = 1)" in new TestSetup() {
      val close: HttpHeader = Connection("close")

      // for lower bound of one connection
      val minConnection = 1
      val (requestIn, responseOut, responseOutSub, hcpMinConnection) =
        cachedHostConnectionPool[Int](idleTimeout = 100.millis, minConnections = minConnection)
      val gatewayConnection = hcpMinConnection.gateway

      acceptIncomingConnection()
      requestIn.sendNext(HttpRequest(uri = "/minimumslots/1", headers = immutable.Seq(close)) → 42)
      responseOutSub.request(1)
      responseOut.expectNextN(1)

      condHolds(500.millis.dilated) { () ⇒
        Await.result(gatewayConnection.poolStatus(), 100.millis.dilated).get shouldBe a[PoolInterfaceRunning]
      }
    }

    "never close hot connections when minConnections key is given and >0 (minConnections = 5)" in new TestSetup(autoAccept = true) {
      val close: HttpHeader = Connection("close")

      // for lower bound of five connections
      val minConnections = 5
      val (requestIn, responseOut, responseOutSub, hcpMinConnection) = cachedHostConnectionPool[Int](
        idleTimeout = 100.millis,
        minConnections = minConnections,
        maxConnections = minConnections + 10)

      (1 to 30) foreach { _ ⇒ // run a few requests
        (0 until minConnections) foreach { i ⇒
          requestIn.sendNext(HttpRequest(uri = s"/minimumslots/5/$i", headers = immutable.Seq(close)) → 42)
        }
        responseOutSub.request(minConnections)
        responseOut.expectNextN(minConnections)
      }

      val gatewayConnections = hcpMinConnection.gateway
      condHolds(1000.millis.dilated) { () ⇒
        val status = gatewayConnections.poolStatus()
        Await.result(status, 100.millis.dilated).get shouldBe a[PoolInterfaceRunning]
      }
    }

    "shutdown if idle and min connection has been set to 0" in new TestSetup() {
      val (_, _, _, hcp) = cachedHostConnectionPool[Int](idleTimeout = 1.second, minConnections = 0)
      val gateway = hcp.gateway
      Await.result(gateway.poolStatus(), 1500.millis.dilated).get shouldBe a[PoolInterfaceRunning]
      awaitCond({ Await.result(gateway.poolStatus(), 1500.millis.dilated).isEmpty }, 2000.millis.dilated)
    }

    "use the configured ClientTransport" in new ClientTransportTestSetup {
      def issueRequest(request: HttpRequest, settings: ConnectionPoolSettings): Future[HttpResponse] =
        Source.single(request.withUri(request.uri.toRelative))
          .via(Http().outgoingConnectionUsingContext(
            host = request.uri.authority.host.address, port = request.uri.effectivePort,
            settings = settings.connectionSettings, connectionContext = ConnectionContext.noEncryption()))
          .runWith(Sink.head)
    }
  }

  "The single-request client infrastructure" should {
    class LocalTestSetup extends TestSetup(ServerSettings(system).withRawRequestUriHeader(true), autoAccept = true)

    "transform absolute request URIs into relative URIs plus host header" in new LocalTestSetup {
      val request = HttpRequest(uri = s"http://$serverHostName:$serverPort/abc?query#fragment")
      val responseFuture = Http().singleRequest(request)
      val responseHeaders = Await.result(responseFuture, 1.second.dilated).headers
      responseHeaders should contain(RawHeader("Req-Raw-Request-URI", "/abc?query"))
      responseHeaders should contain(RawHeader("Req-Host", s"$serverHostName:$serverPort"))
    }

    "support absolute request URIs without path component" in new LocalTestSetup {
      val request = HttpRequest(uri = s"http://$serverHostName:$serverPort")
      val responseFuture = Http().singleRequest(request)
      val responseHeaders = Await.result(responseFuture, 1.second.dilated).headers
      responseHeaders should contain(RawHeader("Req-Raw-Request-URI", "/"))
    }

    "support absolute request URIs with a double slash path component" in new LocalTestSetup {
      val request = HttpRequest(uri = s"http://$serverHostName:$serverPort//foo")
      val responseFuture = Http().singleRequest(request)
      val responseHeaders = Await.result(responseFuture, 1.second.dilated).headers
      responseHeaders should contain(RawHeader("Req-Uri", s"http://$serverHostName:$serverPort//foo"))
      responseHeaders should contain(RawHeader("Req-Raw-Request-URI", "//foo"))
    }

    "produce an error if the request does not have an absolute URI" in {
      val request = HttpRequest(uri = "/foo")
      val responseFuture = Http().singleRequest(request)
      val thrown = the[IllegalUriException] thrownBy Await.result(responseFuture, 1.second.dilated)
      thrown should have message "Cannot determine request scheme and target endpoint as HttpMethod(GET) request to /foo doesn't have an absolute URI"
    }

    "use the configured ClientTransport" in new ClientTransportTestSetup {
      def issueRequest(request: HttpRequest, settings: ConnectionPoolSettings): Future[HttpResponse] =
        Http().singleRequest(request, settings = settings)
    }
  }

  "The superPool client infrastructure" should {

    "route incoming requests to the right cached host connection pool" in new TestSetup(autoAccept = true) {
      val (serverHostName2, serverPort2) = SocketUtil.temporaryServerHostnameAndPort()
      Http().bindAndHandleSync(testServerHandler(0), serverHostName2, serverPort2)

      val (requestIn, responseOut, responseOutSub, hcp) = superPool[Int]()

      requestIn.sendNext(HttpRequest(uri = s"http://$serverHostName:$serverPort/a") → 42)
      requestIn.sendNext(HttpRequest(uri = s"http://$serverHostName2:$serverPort2/b") → 43)

      responseOutSub.request(2)
      Seq(responseOut.expectNext(), responseOut.expectNext()) foreach {
        case (Success(x), 42) ⇒ requestUri(x) shouldEqual s"http://$serverHostName:$serverPort/a"
        case (Success(x), 43) ⇒ requestUri(x) shouldEqual s"http://$serverHostName2:$serverPort2/b"
        case x                ⇒ fail(x.toString)
      }
    }

    "use the configured ClientTransport" in new ClientTransportTestSetup {
      def issueRequest(request: HttpRequest, settings: ConnectionPoolSettings): Future[HttpResponse] =
        Source.single(request)
          .map((_, ()))
          .via(Http().superPool[Unit](settings = settings))
          .map(_._1.get)
          .runWith(Sink.head)
    }
  }

  "be able to handle 500 `Connection: close` requests against the test server" in new TestSetup {
    val settings = ConnectionPoolSettings(system).withMaxConnections(4)
    val poolFlow = Http().cachedHostConnectionPool[Int](serverHostName, serverPort, settings = settings)

    val N = 500
    val requestIds = Source.fromIterator(() ⇒ Iterator.from(1)).take(N)
    val idSum = requestIds.map(id ⇒ HttpRequest(uri = s"/r$id").withHeaders(Connection("close")) → id).via(poolFlow).map {
      case (Success(response), id) ⇒
        requestUri(response) should endWith(s"/r$id")
        id
      case x ⇒ fail(x.toString)
    }.runFold(0)(_ + _)

    (1 to N).foreach(_ ⇒ acceptIncomingConnection())

    Await.result(idSum, 10.seconds.dilated) shouldEqual N * (N + 1) / 2
  }

  "be able to handle 500 pipelined requests with connection termination" in new TestSetup(autoAccept = true) {
    def closeHeader(): List[Connection] =
      if (util.Random.nextInt(8) == 0) Connection("close") :: Nil
      else Nil

    override def testServerHandler(connNr: Int): HttpRequest ⇒ HttpResponse = { r ⇒
      val idx = r.uri.path.tail.head.toString
      HttpResponse()
        .withHeaders(RawHeader("Req-Idx", idx) +: responseHeaders(r, connNr))
        .withDefaultHeaders(closeHeader())
    }

    for (pipeliningLimit ← Iterator.from(1).map(math.pow(2, _).toInt).take(4)) {
      val settings = ConnectionPoolSettings(system).withMaxConnections(4).withPipeliningLimit(pipeliningLimit).withMaxOpenRequests(4 * pipeliningLimit)
      val poolFlow = Http().cachedHostConnectionPool[Int](serverHostName, serverPort, settings = settings)

      def method() =
        if (util.Random.nextInt(2) == 0) HttpMethods.POST else HttpMethods.GET

      def request(i: Int) =
        HttpRequest(method = method(), headers = closeHeader(), uri = s"/$i") → i

      try {
        val N = 200
        val (_, idSum) =
          Source.fromIterator(() ⇒ Iterator.from(1)).take(N)
            .map(request)
            .viaMat(poolFlow)(Keep.right)
            .map {
              case (Success(response), id) ⇒
                requestUri(response) should endWith(s"/$id")
                id
              case x ⇒ fail(x.toString)
            }.toMat(Sink.fold(0)(_ + _))(Keep.both).run()

        Await.result(idSum, 35.seconds.dilated) shouldEqual N * (N + 1) / 2
      } catch {
        case thr: Throwable ⇒
          throw new RuntimeException(s"Failed at pipeliningLimit=$pipeliningLimit, poolFlow=$poolFlow", thr)
      }
    }
  }

  class TestSetup(
    serverSettings: ServerSettings = ServerSettings(system),
    autoAccept:     Boolean        = false) {
    val (serverHostName, serverPort) = SocketUtil.temporaryServerHostnameAndPort()

    def asyncTestServerHandler(connNr: Int): HttpRequest ⇒ Future[HttpResponse] = {
      val handler = testServerHandler(connNr)
      req ⇒ Future.successful(handler(req))
    }

    def testServerHandler(connNr: Int): HttpRequest ⇒ HttpResponse = {
      r ⇒ HttpResponse(headers = responseHeaders(r, connNr), entity = r.entity)
    }

    def responseHeaders(r: HttpRequest, connNr: Int) =
      ConnNrHeader(connNr) +: RawHeader("Req-Uri", r.uri.toString) +: r.headers.map(h ⇒ RawHeader("Req-" + h.name, h.value))

    def mapServerSideOutboundRawBytes(bytes: ByteString): ByteString = bytes

    val incomingConnectionCounter = new AtomicInteger
    val incomingConnections = TestSubscriber.manualProbe[Http.IncomingConnection]
    val incomingConnectionsSub = {
      val rawBytesInjection = BidiFlow.fromFlows(
        Flow[SslTlsOutbound].collect[ByteString] { case SendBytes(x) ⇒ mapServerSideOutboundRawBytes(x) }
          .recover({ case NoErrorComplete ⇒ ByteString.empty }),
        Flow[ByteString].map(SessionBytes(null, _)))
      val sink = if (autoAccept) Sink.foreach[Http.IncomingConnection](handleConnection) else Sink.fromSubscriber(incomingConnections)
      Tcp().bind(serverHostName, serverPort, idleTimeout = serverSettings.timeouts.idleTimeout)
        .map { c ⇒
          val layer = Http().serverLayer(serverSettings, log = log)
          Http.IncomingConnection(c.localAddress, c.remoteAddress, layer atop rawBytesInjection join c.flow)
        }.runWith(sink)
      if (autoAccept) null else incomingConnections.expectSubscription()
    }

    def acceptIncomingConnection(): Unit = {
      incomingConnectionsSub.request(1)
      val conn = incomingConnections.expectNext()
      handleConnection(conn)
    }

    private def handleConnection(c: Http.IncomingConnection) =
      c.handleWithAsyncHandler(asyncTestServerHandler(incomingConnectionCounter.incrementAndGet()))

    def cachedHostConnectionPool[T](
      maxConnections:  Int                      = 2,
      minConnections:  Int                      = 0,
      maxRetries:      Int                      = 2,
      maxOpenRequests: Int                      = 8,
      pipeliningLimit: Int                      = 1,
      idleTimeout:     FiniteDuration           = 5.seconds,
      ccSettings:      ClientConnectionSettings = ClientConnectionSettings(system)) = {

      val settings =
        ConnectionPoolSettings(system)
          .withMaxConnections(maxConnections)
          .withMinConnections(minConnections)
          .withMaxRetries(maxRetries)
          .withMaxOpenRequests(maxOpenRequests)
          .withPipeliningLimit(pipeliningLimit)
          .withIdleTimeout(idleTimeout.dilated)
          .withConnectionSettings(ccSettings)
          .withPoolImplementation(poolImplementation)

      flowTestBench(
        Http().cachedHostConnectionPool[T](serverHostName, serverPort, settings))
    }

    def superPool[T](
      maxConnections:  Int                      = 2,
      minConnections:  Int                      = 0,
      maxRetries:      Int                      = 2,
      maxOpenRequests: Int                      = 8,
      pipeliningLimit: Int                      = 1,
      idleTimeout:     FiniteDuration           = 5.seconds,
      ccSettings:      ClientConnectionSettings = ClientConnectionSettings(system)) = {

      val settings =
        ConnectionPoolSettings(system)
          .withMaxConnections(maxConnections)
          .withMinConnections(minConnections)
          .withMaxRetries(maxRetries)
          .withMaxOpenRequests(maxOpenRequests)
          .withPipeliningLimit(pipeliningLimit)
          .withIdleTimeout(idleTimeout.dilated)
          .withConnectionSettings(ccSettings)
          .withPoolImplementation(poolImplementation)
      flowTestBench(Http().superPool[T](settings = settings))
    }

    def flowTestBench[T, Mat](poolFlow: Flow[(HttpRequest, T), (Try[HttpResponse], T), Mat]) = {
      val requestIn = TestPublisher.probe[(HttpRequest, T)]()
      val responseOut = TestSubscriber.manualProbe[(Try[HttpResponse], T)]
      val hcp = Source.fromPublisher(requestIn).viaMat(poolFlow)(Keep.right).to(Sink.fromSubscriber(responseOut)).run()
      val responseOutSub = responseOut.expectSubscription()
      (requestIn, responseOut, responseOutSub, hcp)
    }

    def connNr(r: HttpResponse): Int = r.headers.find(_ is "conn-nr").get.value.toInt
    def requestUri(r: HttpResponse): String = r.headers.find(_ is "req-uri").get.value

    /**
     * Makes sure the given condition "f" holds in the timer period of "in".
     * The given condition function should throw if not met.
     * Note: Execution of "condHolds" will take at least "in" time, so for big "in" it might drain the ime budget for tests.
     */
    def condHolds[T](in: FiniteDuration)(f: () ⇒ T): T = {
      val end = System.nanoTime.nanos + in

      var lastR = f()
      while (System.nanoTime.nanos < end) {
        lastR = f()
        Thread.sleep(50)
      }
      lastR
    }
  }

  case class ConnNrHeader(nr: Int) extends CustomHeader {
    def renderInRequests = false
    def renderInResponses = true
    def name = "Conn-Nr"
    def value = nr.toString
  }

  implicit class MustContain[T](specimen: Seq[T]) {
    def mustContainLike(pf: PartialFunction[T, Unit]): Unit =
      specimen.collectFirst(pf) getOrElse fail("did not contain")
  }

  object NoErrorComplete extends SingletonException

  abstract class ClientTransportTestSetup {
    def issueRequest(request: HttpRequest, settings: ConnectionPoolSettings): Future[HttpResponse]

    class CustomTransport extends ClientTransport {
      val in = ByteStringSinkProbe()
      val out = TestPublisher.probe[ByteString]()
      val promise = Promise[(String, Int, ClientConnectionSettings)]()

      def connectTo(host: String, port: Int, settings: ClientConnectionSettings)(implicit system: ActorSystem): Flow[ByteString, ByteString, Future[OutgoingConnection]] = {
        promise.success((host, port, settings))
        Flow.fromSinkAndSource(in.sink, Source.fromPublisher(out))
          .mapMaterializedValue(_ ⇒ Future.successful(Http.OutgoingConnection(InetSocketAddress.createUnresolved("local", 12345), InetSocketAddress.createUnresolved(host, port))))
      }
    }

    import system.dispatcher

    val CustomIdleTimeout = 23.hours

    val transport = new CustomTransport
    val poolSettings =
      ConnectionPoolSettings(system)
<<<<<<< HEAD
        .withConnectionSettings(ClientConnectionSettings(system).withIdleTimeout(CustomIdleTimeout).withTransport(transport))
=======
        .withTransport(transport)
        .withConnectionSettings(ClientConnectionSettings(system).withIdleTimeout(CustomIdleTimeout))
        .withPoolImplementation(poolImplementation)
>>>>>>> 3c3caa52

    val responseFuture = issueRequest(HttpRequest(uri = "http://example.org/test"), settings = poolSettings)

    val (host, port, settings) = transport.promise.future.awaitResult(10.seconds)
    host should ===("example.org")
    port should ===(80)
    settings.idleTimeout should ===(CustomIdleTimeout)

    transport.in.ensureSubscription()
    transport.in.expectUtf8EncodedString("GET /test HTTP/1.1\r\n")
    transport.out.sendNext(ByteString("HTTP/1.1 200 OK\r\nConnection: close\r\n\r\n"))

    val response = responseFuture.awaitResult(10.seconds)
    response.status should ===(StatusCodes.OK)
    transport.out.sendNext(ByteString("Hello World!"))
    transport.out.sendComplete()

    response.entity.dataBytes.utf8String.awaitResult(10.seconds) should ===("Hello World!")
  }
}

class LegacyConnectionPoolSpec extends ConnectionPoolSpec(PoolImplementation.Legacy)
class NewConnectionPoolSpec extends ConnectionPoolSpec(PoolImplementation.New)<|MERGE_RESOLUTION|>--- conflicted
+++ resolved
@@ -650,13 +650,8 @@
     val transport = new CustomTransport
     val poolSettings =
       ConnectionPoolSettings(system)
-<<<<<<< HEAD
         .withConnectionSettings(ClientConnectionSettings(system).withIdleTimeout(CustomIdleTimeout).withTransport(transport))
-=======
-        .withTransport(transport)
-        .withConnectionSettings(ClientConnectionSettings(system).withIdleTimeout(CustomIdleTimeout))
         .withPoolImplementation(poolImplementation)
->>>>>>> 3c3caa52
 
     val responseFuture = issueRequest(HttpRequest(uri = "http://example.org/test"), settings = poolSettings)
 
