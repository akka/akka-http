/*
 * Copyright (C) 2017-2018 Lightbend Inc. <https://www.lightbend.com>
 */

package akka.http.scaladsl.settings

import com.typesafe.config.ConfigFactory

import org.scalatest.Matchers
import org.scalatest.WordSpec

class SettingsEqualitySpec extends WordSpec with Matchers {

<<<<<<< HEAD
  val config = ConfigFactory.parseString("""
    akka.http.routing {
      verbose-error-messages = off
      file-get-conditional = on
      render-vanity-footer = yes
      range-coalescing-threshold = 80
      range-count-limit = 16
      decode-max-bytes-per-chunk = 1m
      decode-max-size = 8m
    }
  """).withFallback(ConfigFactory.load).resolve
=======
  val config = ConfigFactory.load.resolve
>>>>>>> 2f8694f4

  "equality" should {
    "hold for ConnectionPoolSettings" in {
      val s1 = ConnectionPoolSettings(config)
      val s2 = ConnectionPoolSettings(config)

      s1 shouldBe s2
      s1.toString should startWith("ConnectionPoolSettings(")
    }

    "hold for ParserSettings" in {
      val s1 = ParserSettings(config)
      val s2 = ParserSettings(config)

      s1 shouldBe s2
      s1.toString should startWith("ParserSettings(")
    }

    "hold for ClientConnectionSettings" in {
      val s1 = ClientConnectionSettings(config)
      val s2 = ClientConnectionSettings(config)

      s1 shouldBe s2
      s1.toString should startWith("ClientConnectionSettings(")
    }

    "hold for ServerSettings" in {
      val s1 = ServerSettings(config)
      val s2 = ServerSettings(config)

      s1 shouldBe s2
      s1.toString should startWith("ServerSettings(")
    }
  }

}<|MERGE_RESOLUTION|>--- conflicted
+++ resolved
@@ -11,21 +11,7 @@
 
 class SettingsEqualitySpec extends WordSpec with Matchers {
 
-<<<<<<< HEAD
-  val config = ConfigFactory.parseString("""
-    akka.http.routing {
-      verbose-error-messages = off
-      file-get-conditional = on
-      render-vanity-footer = yes
-      range-coalescing-threshold = 80
-      range-count-limit = 16
-      decode-max-bytes-per-chunk = 1m
-      decode-max-size = 8m
-    }
-  """).withFallback(ConfigFactory.load).resolve
-=======
   val config = ConfigFactory.load.resolve
->>>>>>> 2f8694f4
 
   "equality" should {
     "hold for ConnectionPoolSettings" in {
