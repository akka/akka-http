--- conflicted
+++ resolved
@@ -58,8 +58,6 @@
     require(bytes.length == 4 || bytes.length == 16)
     try IP(InetAddress.getByAddress(bytes)) catch { case _: UnknownHostException ⇒ Unknown }
   }
-<<<<<<< HEAD
-=======
 
   private[akka] val renderWithoutPort = new Renderer[RemoteAddress] {
     def render[R <: Rendering](r: R, address: RemoteAddress): r.type = address match {
@@ -67,9 +65,4 @@
       case _         ⇒ r ~~ address
     }
   }
-
-  JavaInitialization.initializeStaticFieldWith(
-    Unknown, classOf[jm.RemoteAddress].getField("UNKNOWN"))
-
->>>>>>> 877f77fe
 }