--- conflicted
+++ resolved
@@ -155,13 +155,7 @@
   /** Called to cleanup any state when the connection is torn down */
   def shutdownStreamHandling(): Unit = streamStates.keys.foreach(id => updateState(id, { x => x.shutdown(); Closed }))
   def resetStream(streamId: Int, errorCode: ErrorCode): Unit = {
-<<<<<<< HEAD
     updateState(streamId, _ => Closed) // force stream to be closed
-=======
-    streamStates -= streamId
-    tryPullSubStreams()
-    debug(s"Incoming side of stream [$streamId]: resetting with code [$errorCode]")
->>>>>>> 75b114d5
     multiplexer.pushControlFrame(RstStreamFrame(streamId, errorCode))
   }
 
