--- conflicted
+++ resolved
@@ -77,16 +77,12 @@
   /** Called by the multiplexer after SETTINGS_INITIAL_WINDOW_SIZE has changed */
   def distributeWindowDeltaToAllStreams(delta: Int): Unit
 
-<<<<<<< HEAD
   /** Called by the multiplexer before canceling the stage on outlet cancellation */
   def frameOutFinished(): Unit
-
-  def createMultiplexer(outlet: GenericOutlet[FrameEvent], prioritizer: StreamPrioritizer): Http2Multiplexer =
-=======
+  
   def pushFrameOut(event: FrameEvent): Unit
 
   def createMultiplexer(prioritizer: StreamPrioritizer): Http2Multiplexer with OutHandler =
->>>>>>> 0bbc638e
     new Http2Multiplexer with OutHandler with StateTimingSupport with LogHelper { self =>
       def log: LoggingAdapter = logic.log
 
