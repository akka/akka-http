--- conflicted
+++ resolved
@@ -181,17 +181,10 @@
 
   implicit def fromClassTagForModeledCustomHeader[T <: ModeledCustomHeader[T], H <: ModeledCustomHeaderCompanion[T]](tag: ClassTag[T], companion: ModeledCustomHeaderCompanion[T]): HeaderMagnet[T] =
     new HeaderMagnet[T] {
-<<<<<<< HEAD
       override def classTag: ClassTag[T] = tag
       override def runtimeClass: Class[T] = tag.runtimeClass.asInstanceOf[Class[T]]
       override def extractPF: PartialFunction[HttpHeader, T] = {
-        case h if h.is(companion.lowercaseName) ⇒ companion.apply(h.value)
-=======
-      override def runtimeClass = tag.runtimeClass.asInstanceOf[Class[T]]
-      override def classTag = tag
-      override def extractPF = {
         case h if h.is(companion.lowercaseName) => companion.apply(h.value)
->>>>>>> be8241d5
       }
       override def headerName: String = companion.name
     }
@@ -207,13 +200,9 @@
     new HeaderMagnet[T] {
       override def classTag: ClassTag[T] = ClassTag(clazz)
       override def runtimeClass: Class[T] = clazz
-<<<<<<< HEAD
       override def extractPF: PartialFunction[HttpHeader, T] = {
-        case x if runtimeClass.isAssignableFrom(x.getClass) ⇒ x.asInstanceOf[T]
-      }
-=======
-      override def extractPF: PartialFunction[HttpHeader, T] = { case x if runtimeClass.isAssignableFrom(x.getClass) => x.asInstanceOf[T] }
->>>>>>> be8241d5
+        case x if runtimeClass.isAssignableFrom(x.getClass) => x.asInstanceOf[T]
+      }
     }
 
   implicit def fromUnitNormalHeader[T <: HttpHeader](u: Unit)(implicit tag: ClassTag[T]): HeaderMagnet[T] =
@@ -223,12 +212,8 @@
     new HeaderMagnet[T] {
       val classTag: ClassTag[T] = tag
       val runtimeClass: Class[T] = tag.runtimeClass.asInstanceOf[Class[T]]
-<<<<<<< HEAD
       val extractPF: PartialFunction[Any, T] = {
-        case x if runtimeClass.isAssignableFrom(x.getClass) ⇒ x.asInstanceOf[T]
-      }
-=======
-      val extractPF: PartialFunction[Any, T] = { case x if runtimeClass.isAssignableFrom(x.getClass) => x.asInstanceOf[T] }
->>>>>>> be8241d5
+        case x if runtimeClass.isAssignableFrom(x.getClass) => x.asInstanceOf[T]
+      }
     }
 }