--- conflicted
+++ resolved
@@ -5,11 +5,8 @@
 package akka.http.scaladsl.server
 
 import scala.collection.immutable
-<<<<<<< HEAD
 import scala.concurrent.Future
-=======
 import akka.annotation.InternalApi
->>>>>>> a8289358
 import akka.http.scaladsl.server.directives.RouteDirectives
 import akka.http.scaladsl.server.util._
 import akka.http.scaladsl.util.FastFuture
@@ -50,15 +47,14 @@
     def validatedMap[R](f: L => R)(implicit tupler: Tupler[R]): Directive[tupler.Out] =
       Directive[tupler.Out] { inner =>
         tapply { values => ctx =>
-          def futureRouteResult(): Future[RouteResult] = {
-            val r: R = try f(values)
+          val r: R =
+            try f(values)
             catch {
               case e: IllegalArgumentException =>
                 return ctx.reject(ValidationRejection(e.getMessage.nullAsEmpty, Some(e)))
             }
-            inner(tupler(r))(ctx)
-          }
-          futureRouteResult()
+          
+          inner(tupler(r))(ctx)
         }
       }(tupler.OutIsTuple)
 
