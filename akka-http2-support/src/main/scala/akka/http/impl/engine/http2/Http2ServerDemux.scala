--- conflicted
+++ resolved
@@ -265,16 +265,14 @@
               incomingStreams(streamId).outboundWindowLeft += increment
               debug(f"outbound window for [$streamId%3d] is now ${incomingStreams(streamId).outboundWindowLeft}%10d after increment $increment%6d")
               bufferedFrameOut.tryFlush()
-
-<<<<<<< HEAD
+            
             case e: GoAwayFrame ⇒
               // TODO: do we want to output the cause of connection close? only on NO_ERROR maybe?
               connectionClose()
-=======
+            
             case PriorityFrame(streamId, exclusiveFlag, streamDependency, weight) ⇒
               debug(s"Received PriorityFrame for stream $streamId with ${if(exclusiveFlag) "exclusive " else "non-exclusive "} dependency on stream $streamDependency and weight $weight")
->>>>>>> daf26e12
-
+            
             case e: StreamFrameEvent ⇒
               // FIXME: this is nasty
               e match {
