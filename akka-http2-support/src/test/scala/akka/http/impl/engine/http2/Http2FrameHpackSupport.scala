--- conflicted
+++ resolved
@@ -44,57 +44,6 @@
     decodeHeaders(headerBlockBytes).filter(_._1 != "date")
   }
 
-<<<<<<< HEAD
-  val encoder = new Encoder(Http2Protocol.InitialMaxHeaderTableSize)
-
-  def encodeRequestHeaders(request: HttpRequest): ByteString =
-    encodeHeaderPairs(headerPairsForRequest(request))
-
-  def encodeHeaders(headers: Seq[HttpHeader]): ByteString =
-    encodeHeaderPairs(headerPairsForHeaders(headers))
-
-  def headersForRequest(request: HttpRequest): Seq[HttpHeader] =
-    headerPairsForRequest(request).map {
-      case (name, value) =>
-        val header: HttpHeader = RawHeader(name, value)
-        header
-    }
-
-  def headersForResponse(response: HttpResponse): Seq[HttpHeader] =
-    Seq(
-      RawHeader(":status", response.status.intValue.toString),
-      RawHeader("content-type", response.entity.contentType.render(new StringRendering).get)
-    ) ++ response.headers.filter(_.renderInResponses)
-
-  def headerPairsForRequest(request: HttpRequest): Seq[(String, String)] =
-    Seq(
-      ":method" -> request.method.value,
-      ":scheme" -> request.uri.scheme.toString,
-      ":path" -> request.uri.path.toString,
-      ":authority" -> request.uri.authority.toString.drop(2),
-      "content-type" -> request.entity.contentType.render(new StringRendering).get
-    ) ++
-      request.entity.contentLengthOption.flatMap {
-        case len if len != 0 => Some("content-length" -> len.toString)
-        case _               => None
-      }.toSeq ++
-      headerPairsForHeaders(request.headers.filter(_.renderInRequests))
-
-  def headerPairsForHeaders(headers: Seq[HttpHeader]): Seq[(String, String)] =
-    headers.map(h => h.lowercaseName -> h.value)
-
-  def encodeHeaderPairs(headerPairs: Seq[(String, String)]): ByteString = {
-    val bos = new ByteArrayOutputStream()
-
-    def encode(name: String, value: String): Unit = encoder.encodeHeader(bos, name, value, false)
-
-    headerPairs.foreach((encode _).tupled)
-
-    ByteString(bos.toByteArray)
-  }
-
-=======
->>>>>>> 23f0f8e8
   val decoder = new Decoder(Http2Protocol.InitialMaxHeaderListSize, Http2Protocol.InitialMaxHeaderTableSize)
 
   def decodeHeaders(bytes: ByteString): Seq[(String, String)] = {
