/*
 * Copyright (C) 2009-2020 Lightbend Inc. <https://www.lightbend.com>
 */

package akka.http.javadsl.server.examples.simple;


import akka.NotUsed;
import static akka.http.javadsl.server.PathMatchers.segment;

import akka.actor.ActorSystem;
import akka.http.javadsl.*;
import akka.http.javadsl.model.HttpRequest;
import akka.http.javadsl.model.HttpResponse;
import akka.http.javadsl.server.*;
import akka.http.javadsl.unmarshalling.StringUnmarshallers;
import akka.stream.ActorMaterializer;
import akka.stream.javadsl.Flow;

import java.util.concurrent.CompletableFuture;
import java.util.concurrent.CompletionStage;
import java.util.concurrent.Executor;
import java.util.function.BiFunction;
import java.util.function.Function;

import static akka.http.javadsl.server.Directives.*;
import static akka.http.javadsl.server.PathMatchers.integerSegment;
import static akka.http.javadsl.unmarshalling.Unmarshaller.entityToString;

//#https-http-config
import javax.net.ssl.KeyManagerFactory;
import javax.net.ssl.SSLContext;
import javax.net.ssl.TrustManagerFactory;
import java.io.IOException;
import java.io.InputStream;
import java.security.*;
import java.security.cert.CertificateException;

//#https-http-config

public class SimpleServerApp {


  //#https-http-app
  public Route multiply(int x, int y) {
    int result = x * y;
    return complete(String.format("%d * %d = %d", x, y, result));
  }

  public CompletionStage<Route> multiplyAsync(Executor ctx, int x, int y) {
    return CompletableFuture.supplyAsync(() -> multiply(x, y), ctx);
  }

  public Route createRoute() {
    Route addHandler = parameter(StringUnmarshallers.INTEGER, "x", x ->
      parameter(StringUnmarshallers.INTEGER, "y", y -> {
        int result = x + y;
        return complete(String.format("%d + %d = %d", x, y, result));
      })
    );

    BiFunction<Integer, Integer, Route> subtractHandler = (x, y) -> {
      int result = x - y;
      return complete(String.format("%d - %d = %d", x, y, result));
    };

    return
      concat(
        // matches the empty path
        pathSingleSlash(() ->
          getFromResource("web/calculator.html")
        ),
        // matches paths like this: /add?x=42&y=23
        path("add", () -> addHandler),
        path("subtract", () ->
          parameter(StringUnmarshallers.INTEGER, "x", x ->
            parameter(StringUnmarshallers.INTEGER, "y", y ->
              subtractHandler.apply(x, y)
            )
          )
        ),
        // matches paths like this: /multiply/{x}/{y}
        path(PathMatchers.segment("multiply").slash(integerSegment()).slash(integerSegment()),
          this::multiply
        ),
        path(PathMatchers.segment("multiplyAsync").slash(integerSegment()).slash(integerSegment()), (x, y) ->
          extractExecutionContext(ctx ->
            onSuccess(multiplyAsync(ctx, x, y), Function.identity())
          )
        ),
        post(() ->
          path("hello", () ->
            entity(entityToString(), body ->
              complete("Hello " + body + "!")
            )
          )
        )
      );
  }

  // ** STARTING THE SERVER ** //

  public static void main(String[] args) throws IOException {
    final ActorSystem system = ActorSystem.create("SimpleServerApp");
    final Http http = Http.get(system);

    boolean useHttps = false; // pick value from anywhere

    final SimpleServerApp app = new SimpleServerApp();

<<<<<<< HEAD
    if ( useHttps ) {
      http.bindAndHandle(
              flow,
              ConnectHttp.toHostHttps("localhost", 8080).withCustomHttpsContext(useHttps(system)),
              materializer);
    } else {
      http.bindAndHandle(
              flow,
              ConnectHttp.toHost("localhost", 8080),
              materializer);
    }
=======
    Http.get(system).newServerAt("localhost", 8080).bind(app.createRoute());
>>>>>>> db5ac752

    System.out.println("Type RETURN to exit");
    System.in.read();
    system.terminate();
  }
  //#https-http-app

  //#https-http-config
  // ** CONFIGURING ADDITIONAL SETTINGS ** //

  public static HttpsConnectionContext useHttps(ActorSystem system) {
      HttpsConnectionContext https = null;
      try {
        // initialise the keystore
        // !!! never put passwords into code !!!
        final char[] password = new char[]{'a', 'b', 'c', 'd', 'e', 'f'};

        final KeyStore ks = KeyStore.getInstance("PKCS12");
        final InputStream keystore = SimpleServerApp.class.getClassLoader().getResourceAsStream("httpsDemoKeys/keys/server.p12");
        if (keystore == null) {
          throw new RuntimeException("Keystore required!");
        }
        ks.load(keystore, password);

        final KeyManagerFactory keyManagerFactory = KeyManagerFactory.getInstance("SunX509");
        keyManagerFactory.init(ks, password);

        final TrustManagerFactory tmf = TrustManagerFactory.getInstance("SunX509");
        tmf.init(ks);

        final SSLContext sslContext = SSLContext.getInstance("TLS");
        sslContext.init(keyManagerFactory.getKeyManagers(), tmf.getTrustManagers(), new SecureRandom());

        https = ConnectionContext.https(sslContext);

      } catch (NoSuchAlgorithmException | KeyManagementException e) {
        system.log().error("Exception while configuring HTTPS.", e);
      } catch (CertificateException | KeyStoreException | UnrecoverableKeyException | IOException e) {
        system.log().error("Exception while ", e);
      }

      return https;
  }
  //#https-http-config
}<|MERGE_RESOLUTION|>--- conflicted
+++ resolved
@@ -5,18 +5,21 @@
 package akka.http.javadsl.server.examples.simple;
 
 
-import akka.NotUsed;
-import static akka.http.javadsl.server.PathMatchers.segment;
+import akka.actor.ActorSystem;
+import akka.http.javadsl.ConnectionContext;
+import akka.http.javadsl.Http;
+import akka.http.javadsl.HttpsConnectionContext;
+import akka.http.javadsl.server.PathMatchers;
+import akka.http.javadsl.server.Route;
+import akka.http.javadsl.unmarshalling.StringUnmarshallers;
 
-import akka.actor.ActorSystem;
-import akka.http.javadsl.*;
-import akka.http.javadsl.model.HttpRequest;
-import akka.http.javadsl.model.HttpResponse;
-import akka.http.javadsl.server.*;
-import akka.http.javadsl.unmarshalling.StringUnmarshallers;
-import akka.stream.ActorMaterializer;
-import akka.stream.javadsl.Flow;
-
+import javax.net.ssl.KeyManagerFactory;
+import javax.net.ssl.SSLContext;
+import javax.net.ssl.TrustManagerFactory;
+import java.io.IOException;
+import java.io.InputStream;
+import java.security.*;
+import java.security.cert.CertificateException;
 import java.util.concurrent.CompletableFuture;
 import java.util.concurrent.CompletionStage;
 import java.util.concurrent.Executor;
@@ -28,13 +31,6 @@
 import static akka.http.javadsl.unmarshalling.Unmarshaller.entityToString;
 
 //#https-http-config
-import javax.net.ssl.KeyManagerFactory;
-import javax.net.ssl.SSLContext;
-import javax.net.ssl.TrustManagerFactory;
-import java.io.IOException;
-import java.io.InputStream;
-import java.security.*;
-import java.security.cert.CertificateException;
 
 //#https-http-config
 
@@ -102,27 +98,19 @@
 
   public static void main(String[] args) throws IOException {
     final ActorSystem system = ActorSystem.create("SimpleServerApp");
-    final Http http = Http.get(system);
 
     boolean useHttps = false; // pick value from anywhere
 
     final SimpleServerApp app = new SimpleServerApp();
 
-<<<<<<< HEAD
     if ( useHttps ) {
-      http.bindAndHandle(
-              flow,
-              ConnectHttp.toHostHttps("localhost", 8080).withCustomHttpsContext(useHttps(system)),
-              materializer);
+        Http.get(system).newServerAt("localhost", 8080)
+            .enableHttps(createHttpsContext(system))
+            .bind(app.createRoute());
     } else {
-      http.bindAndHandle(
-              flow,
-              ConnectHttp.toHost("localhost", 8080),
-              materializer);
+        Http.get(system).newServerAt("localhost", 8080)
+            .bind(app.createRoute());
     }
-=======
-    Http.get(system).newServerAt("localhost", 8080).bind(app.createRoute());
->>>>>>> db5ac752
 
     System.out.println("Type RETURN to exit");
     System.in.read();
@@ -133,8 +121,7 @@
   //#https-http-config
   // ** CONFIGURING ADDITIONAL SETTINGS ** //
 
-  public static HttpsConnectionContext useHttps(ActorSystem system) {
-      HttpsConnectionContext https = null;
+  public static HttpsConnectionContext createHttpsContext(ActorSystem system) {
       try {
         // initialise the keystore
         // !!! never put passwords into code !!!
@@ -156,15 +143,11 @@
         final SSLContext sslContext = SSLContext.getInstance("TLS");
         sslContext.init(keyManagerFactory.getKeyManagers(), tmf.getTrustManagers(), new SecureRandom());
 
-        https = ConnectionContext.https(sslContext);
+        return ConnectionContext.httpsServer(sslContext);
 
-      } catch (NoSuchAlgorithmException | KeyManagementException e) {
-        system.log().error("Exception while configuring HTTPS.", e);
-      } catch (CertificateException | KeyStoreException | UnrecoverableKeyException | IOException e) {
-        system.log().error("Exception while ", e);
+      } catch (Exception e) {
+          throw new RuntimeException(e);
       }
-
-      return https;
   }
   //#https-http-config
 }