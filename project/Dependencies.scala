--- conflicted
+++ resolved
@@ -11,13 +11,8 @@
 object Dependencies {
   import DependencyHelpers._
 
-<<<<<<< HEAD
   val jacksonDatabindVersion = "2.9.10"
-  val jacksonXmlVersion = "2.9.9"
-=======
-  val jacksonDatabindVersion = "2.9.9.3"
   val jacksonXmlVersion = "2.9.10"
->>>>>>> ca7c29e6
   val junitVersion = "4.12"
   val h2specVersion = "1.5.0"
   val h2specName = s"h2spec_${DependencyHelpers.osName}_amd64"
