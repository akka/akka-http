--- conflicted
+++ resolved
@@ -25,13 +25,8 @@
 
   val scalafixVersion = _root_.scalafix.sbt.BuildInfo.scalafixVersion // grab from plugin
 
-<<<<<<< HEAD
   val scala212Version = "2.12.18"
-  val scala213Version = "2.13.10"
-=======
-  val scala212Version = "2.12.17"
   val scala213Version = "2.13.11"
->>>>>>> 3c0ab348
   val scala3Version = "3.2.2"
   val allScalaVersions = Seq(scala213Version, scala212Version, scala3Version)
 
