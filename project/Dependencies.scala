/*
 * Copyright (C) 2009-2020 Lightbend Inc. <https://www.lightbend.com>
 */

package akka

import sbt._
import sbt.Keys._
import scala.language.implicitConversions

object Dependencies {
  import DependencyHelpers._

  val jacksonVersion = "2.10.4"
  val junitVersion = "4.12"
  val h2specVersion = "1.5.0"
  val h2specName = s"h2spec_${DependencyHelpers.osName}_amd64"
  val h2specExe = "h2spec" + DependencyHelpers.exeIfWindows
  val h2specUrl = s"https://github.com/summerwind/h2spec/releases/download/v${h2specVersion}/${h2specName}.zip"
  val silencerVersion = "1.7.0"

<<<<<<< HEAD
  val scalaTestVersion = "3.2.0"
  val specs2Version = "4.9.4"
=======
  val scalaTestVersion = "3.1.2"
  val specs2Version = "4.10.0"
>>>>>>> 7db81a28
  val scalaCheckVersion = "1.14.3"

  val Versions = Seq(
    crossScalaVersions := Seq("2.13.2", "2.12.11"),
    scalaVersion := crossScalaVersions.value.head,
  )

  object Provided {
    val jsr305 = "com.google.code.findbugs" % "jsr305" % "3.0.2" % "provided" // ApacheV2

    val scalaReflect  = ScalaVersionDependentModuleID.versioned("org.scala-lang" % "scala-reflect" % _ % "provided") // Scala License
  }

  object Compile {
    val scalaXml      = "org.scala-lang.modules"      %% "scala-xml"                   % "1.3.0" // Scala License

    // For akka-http spray-json support
    val sprayJson   = "io.spray"                     %% "spray-json"                   % "1.3.5"       // ApacheV2

    // For akka-http-jackson support
    val jacksonDatabind = "com.fasterxml.jackson.core" % "jackson-databind"            % jacksonVersion // ApacheV2

    // For akka-http-testkit-java
    val junit       = "junit"                         % "junit"                        % junitVersion  // Common Public License 1.0

    val hpack       = "com.twitter"                   % "hpack"                        % "1.0.2"       // ApacheV2

    val caffeine    = "com.github.ben-manes.caffeine" % "caffeine"                     % "2.8.4"

    object Docs {
      val sprayJson   = Compile.sprayJson                                                                    % "test"
      val gson        = "com.google.code.gson"             % "gson"                    % "2.8.6"             % "test"
      val jacksonXml  = "com.fasterxml.jackson.dataformat" % "jackson-dataformat-xml"  % jacksonVersion      % "test" // ApacheV2
      val reflections = "org.reflections"                  % "reflections"             % "0.9.12"            % "test" // WTFPL
    }

    object Test {
      val sprayJson    = Compile.sprayJson                                         % "test" // ApacheV2
      val junit        = Compile.junit                                             % "test" // Common Public License 1.0
      val specs2       = "org.specs2"     %% "specs2-core"     % specs2Version     % "test" // MIT
      val scalacheck   = "org.scalacheck" %% "scalacheck"      % scalaCheckVersion % "test" // New BSD
      val junitIntf    = "com.novocode"    % "junit-interface" % "0.11"            % "test" // MIT

      val scalatest               = "org.scalatest"     %% "scalatest"       % scalaTestVersion          % "test" // ApacheV2
      val scalatestplusScalacheck = "org.scalatestplus" %% "scalacheck-1-14" % (scalaTestVersion + ".0") % "test"
      val scalatestplusJUnit      = "org.scalatestplus" %% "junit-4-12"      % (scalaTestVersion + ".0") % "test"

      // HTTP/2
      val h2spec       = "io.github.summerwind"        % h2specName                     % h2specVersion      % "test" from(h2specUrl) // MIT
    }
  }

  import Compile._

  lazy val l = libraryDependencies

  lazy val parsing = Seq(
    DependencyHelpers.versionDependentDeps(
      Dependencies.Provided.scalaReflect
    ),
  )

  lazy val httpCore = l ++= Seq(
    Test.sprayJson, // for WS Autobahn test metadata
    Test.scalatest, Test.scalatestplusScalacheck, Test.scalatestplusJUnit, Test.junit
  )

  lazy val httpCaching = l ++= Seq(
    caffeine,
    Provided.jsr305,
    Test.scalatest
  )

  lazy val http = Seq()

  lazy val http2 = l ++= Seq(hpack)

  lazy val http2Support = l ++= Seq(Test.h2spec)

  lazy val httpTestkit = l ++= Seq(
    Test.junit, Test.junitIntf, Compile.junit % "provided",
    Test.scalatest.withConfigurations(Some("provided; test")),
    Test.specs2.withConfigurations(Some("provided; test"))
  )

  lazy val httpTests = l ++= Seq(Test.junit, Test.scalatest, Test.junitIntf)

  lazy val httpXml = Seq(
    versionDependentDeps(scalaXml),
    libraryDependencies += Test.scalatest
  )

  lazy val httpSprayJson = Seq(
    versionDependentDeps(sprayJson),
    libraryDependencies += Test.scalatest
  )

  lazy val httpJackson = l ++= Seq(jacksonDatabind, Test.scalatestplusJUnit, Test.junit, Test.junitIntf)

  lazy val docs = l ++= Seq(Docs.sprayJson, Docs.gson, Docs.jacksonXml, Docs.reflections)
}


object DependencyHelpers {
  case class ScalaVersionDependentModuleID(modules: String => Seq[ModuleID]) {
    def %(config: String): ScalaVersionDependentModuleID =
      ScalaVersionDependentModuleID(version => modules(version).map(_ % config))
  }
  object ScalaVersionDependentModuleID {
    implicit def liftConstantModule(mod: ModuleID): ScalaVersionDependentModuleID = versioned(_ => mod)

    def versioned(f: String => ModuleID): ScalaVersionDependentModuleID = ScalaVersionDependentModuleID(v => Seq(f(v)))
    def fromPF(f: PartialFunction[String, ModuleID]): ScalaVersionDependentModuleID =
      ScalaVersionDependentModuleID(version => if (f.isDefinedAt(version)) Seq(f(version)) else Nil)
  }

  /**
   * Use this as a dependency setting if the dependencies contain both static and Scala-version
   * dependent entries.
   */
  def versionDependentDeps(modules: ScalaVersionDependentModuleID*): Def.Setting[Seq[ModuleID]] =
    libraryDependencies ++= scalaVersion(version => modules.flatMap(m => m.modules(version))).value

  val ScalaVersion = """\d\.\d+\.\d+(?:-(?:M|RC)\d+)?""".r
  val nominalScalaVersion: String => String = {
    // matches:
    // 2.12.0-M1
    // 2.12.0-RC1
    // 2.12.0
    case version @ ScalaVersion() => version
    // transforms 2.12.0-custom-version to 2.12.0
    case version => version.takeWhile(_ != '-')
  }

  // OS name for Go binaries
  def osName: String = {
    val os = System.getProperty("os.name").toLowerCase()
    if (os startsWith "mac") "darwin"
    else if (os startsWith "win") "windows"
    else "linux"
  }

  def exeIfWindows: String = {
    val os = System.getProperty("os.name").toLowerCase()
    if (os startsWith "win") ".exe"
    else ""
  }

}<|MERGE_RESOLUTION|>--- conflicted
+++ resolved
@@ -19,13 +19,8 @@
   val h2specUrl = s"https://github.com/summerwind/h2spec/releases/download/v${h2specVersion}/${h2specName}.zip"
   val silencerVersion = "1.7.0"
 
-<<<<<<< HEAD
-  val scalaTestVersion = "3.2.0"
-  val specs2Version = "4.9.4"
-=======
   val scalaTestVersion = "3.1.2"
   val specs2Version = "4.10.0"
->>>>>>> 7db81a28
   val scalaCheckVersion = "1.14.3"
 
   val Versions = Seq(
