--- conflicted
+++ resolved
@@ -12,11 +12,7 @@
   import DependencyHelpers._
 
   val jacksonDatabindVersion = "2.15.4"
-<<<<<<< HEAD
   val jacksonXmlVersion = "2.15.4"
-=======
-  val jacksonXmlVersion = "2.15.2"
->>>>>>> 68be8f6b
   val junitVersion = "4.13.2"
   val h2specVersion = "1.5.0"
   val h2specName = s"h2spec_${DependencyHelpers.osName}_amd64"
