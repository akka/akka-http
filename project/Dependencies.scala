/*
 * Copyright (C) 2009-2020 Lightbend Inc. <https://www.lightbend.com>
 */

package akka

import sbt._
import sbt.Keys._
import scala.language.implicitConversions

object Dependencies {
  import DependencyHelpers._

  val jacksonDatabindVersion = "2.13.4.2"
  val jacksonXmlVersion = "2.13.4"
  val junitVersion = "4.13.2"
  val h2specVersion = "1.5.0"
  val h2specName = s"h2spec_${DependencyHelpers.osName}_amd64"
  val h2specExe = "h2spec" + DependencyHelpers.exeIfWindows
  val h2specUrl = s"https://github.com/summerwind/h2spec/releases/download/v${h2specVersion}/${h2specName}.zip"

  val scalaTestVersion = "3.2.9"
  val specs2Version = "4.10.6"
  val scalaCheckVersion = "1.15.4"

  val scalafixVersion = _root_.scalafix.sbt.BuildInfo.scalafixVersion // grab from plugin

<<<<<<< HEAD
  val scala212Version = "2.12.15"
  val scala213Version = "2.13.8"
  val scala3Version = "3.1.3"
  val allScalaVersions = Seq(scala213Version, scala212Version, scala3Version)
=======
  val scala212Version = "2.12.17"
  val scala213Version = "2.13.10"
  val allScalaVersions = Seq(scala213Version, scala212Version)
>>>>>>> 1335ca0d

  val Versions = Seq(
    crossScalaVersions := allScalaVersions,
    scalaVersion := allScalaVersions.head)

  object Provided {
    val jsr305 = "com.google.code.findbugs" % "jsr305" % "3.0.2" % "provided" // ApacheV2

    val scalaReflect  = ScalaVersionDependentModuleID.fromPF {
      case v if v startsWith "2." => "org.scala-lang" % "scala-reflect" % v % "provided" // Scala License
    }
  }

  object Compile {
    val scalaXml      = {
      val xml = "org.scala-lang.modules" %% "scala-xml" // Scala License
      ScalaVersionDependentModuleID.versioned {
        case v if v.startsWith("2.") => xml % "1.3.0"
        case _ => xml % "2.0.1"
      }
    }


    // For akka-http spray-json support
    val sprayJson   = "io.spray"                     %% "spray-json"                   % "1.3.6"       // ApacheV2

    // For akka-http-jackson support
    val jacksonDatabind = "com.fasterxml.jackson.core" % "jackson-databind"            % jacksonDatabindVersion // ApacheV2

    // For akka-http-testkit-java
    val junit       = "junit"                         % "junit"                        % junitVersion  // Common Public License 1.0

    val caffeine    = "com.github.ben-manes.caffeine" % "caffeine"                     % "2.9.3"

    val scalafix    = "ch.epfl.scala"                 %% "scalafix-core"               % Dependencies.scalafixVersion // grab from plugin

    object Docs {
      val sprayJson   = Compile.sprayJson                                                                    % "test"
      val gson        = "com.google.code.gson"             % "gson"                    % "2.10"             % "test"
      val jacksonXml  = "com.fasterxml.jackson.dataformat" % "jackson-dataformat-xml"  % jacksonXmlVersion      % "test" // ApacheV2
      val reflections = "org.reflections"                  % "reflections"             % "0.10.2"            % "test" // WTFPL
    }

    object Test {
      val sprayJson    = Compile.sprayJson                                         % "test" // ApacheV2
      val junit        = Compile.junit                                             % "test" // Common Public License 1.0
      val specs2       = {
        val specs2 = "org.specs2"     %% "specs2-core" // MIT
        ScalaVersionDependentModuleID.versioned {
          case v if v.startsWith("2.") => specs2 % "4.10.6"
          case _ => specs2 % "4.15.0"
        }
      }

      val scalacheck   = "org.scalacheck" %% "scalacheck"      % scalaCheckVersion % "test" // New BSD
      val junitIntf    = "com.github.sbt"    % "junit-interface" % "0.13.3"            % "test" // MIT

      val scalatest               = "org.scalatest"     %% "scalatest"       % scalaTestVersion          % "test" // ApacheV2
      val scalatestplusScalacheck = "org.scalatestplus" %% "scalacheck-1-15" % (scalaTestVersion + ".0") % "test"
      val scalatestplusJUnit      = "org.scalatestplus" %% "junit-4-13"      % (scalaTestVersion + ".0") % "test"

      // HTTP/2
      val h2spec       = "io.github.summerwind"        % h2specName                     % h2specVersion      % "test" from(h2specUrl) // MIT
    }
  }

  import Compile._

  lazy val l = libraryDependencies

  lazy val parsing = Seq(
    DependencyHelpers.versionDependentDeps(
      Dependencies.Provided.scalaReflect
    ),
  )

  lazy val httpCore = l ++= Seq(
    Test.sprayJson, // for WS Autobahn test metadata
    Test.scalatest, Test.scalatestplusScalacheck, Test.scalatestplusJUnit, Test.junit
  )

  lazy val httpCaching = l ++= Seq(
    caffeine,
    Provided.jsr305,
    Test.scalatest
  )

  lazy val http = Seq()

  lazy val http2 = l ++= Seq()

  lazy val http2Support = l ++= Seq(Test.h2spec)

  lazy val httpTestkit = Seq(
    versionDependentDeps(
      Test.specs2 % "provided; test"
    ),
    l ++= Seq(
      Test.junit, Test.junitIntf, Compile.junit % "provided",
      Test.scalatest.withConfigurations(Some("provided; test")),
    )
  )

  lazy val httpTests = l ++= Seq(Test.junit, Test.scalatest, Test.junitIntf)

  lazy val httpXml = Seq(
    versionDependentDeps(scalaXml),
    libraryDependencies += Test.scalatest
  )

  lazy val httpSprayJson = Seq(
    versionDependentDeps(sprayJson),
    libraryDependencies += Test.scalatest
  )

  lazy val httpJackson = l ++= Seq(jacksonDatabind, Test.scalatestplusJUnit, Test.junit, Test.junitIntf)

  lazy val docs = l ++= Seq(Docs.sprayJson, Docs.gson, Docs.jacksonXml, Docs.reflections)
}


object DependencyHelpers {
  case class ScalaVersionDependentModuleID(modules: String => Seq[ModuleID]) {
    def %(config: String): ScalaVersionDependentModuleID =
      ScalaVersionDependentModuleID(version => modules(version).map(_ % config))
  }
  object ScalaVersionDependentModuleID {
    implicit def liftConstantModule(mod: ModuleID): ScalaVersionDependentModuleID = versioned(_ => mod)

    def versioned(f: String => ModuleID): ScalaVersionDependentModuleID = ScalaVersionDependentModuleID(v => Seq(f(v)))
    def fromPF(f: PartialFunction[String, ModuleID]): ScalaVersionDependentModuleID =
      ScalaVersionDependentModuleID(version => if (f.isDefinedAt(version)) Seq(f(version)) else Nil)
  }

  /**
   * Use this as a dependency setting if the dependencies contain both static and Scala-version
   * dependent entries.
   */
  def versionDependentDeps(modules: ScalaVersionDependentModuleID*): Def.Setting[Seq[ModuleID]] =
    libraryDependencies ++= scalaVersion(version => modules.flatMap(m => m.modules(version))).value

  val ScalaVersion = """\d\.\d+\.\d+(?:-(?:M|RC)\d+)?""".r
  val nominalScalaVersion: String => String = {
    // matches:
    // 2.12.0-M1
    // 2.12.0-RC1
    // 2.12.0
    case version @ ScalaVersion() => version
    // transforms 2.12.0-custom-version to 2.12.0
    case version => version.takeWhile(_ != '-')
  }

  // OS name for Go binaries
  def osName: String = {
    val os = System.getProperty("os.name").toLowerCase()
    if (os startsWith "mac") "darwin"
    else if (os startsWith "win") "windows"
    else "linux"
  }

  def exeIfWindows: String = {
    val os = System.getProperty("os.name").toLowerCase()
    if (os startsWith "win") ".exe"
    else ""
  }

}<|MERGE_RESOLUTION|>--- conflicted
+++ resolved
@@ -25,16 +25,10 @@
 
   val scalafixVersion = _root_.scalafix.sbt.BuildInfo.scalafixVersion // grab from plugin
 
-<<<<<<< HEAD
-  val scala212Version = "2.12.15"
-  val scala213Version = "2.13.8"
+  val scala212Version = "2.12.17"
+  val scala213Version = "2.13.10"
   val scala3Version = "3.1.3"
   val allScalaVersions = Seq(scala213Version, scala212Version, scala3Version)
-=======
-  val scala212Version = "2.12.17"
-  val scala213Version = "2.13.10"
-  val allScalaVersions = Seq(scala213Version, scala212Version)
->>>>>>> 1335ca0d
 
   val Versions = Seq(
     crossScalaVersions := allScalaVersions,
