name: Nightly Builds

on:
  schedule:
    - cron: "0 2 * * *"
  workflow_dispatch:

permissions:
  contents: read

jobs:
  compile-and-test:
    name: Compile and test
    runs-on: ubuntu-22.04
    strategy:
      fail-fast: false
      matrix:
        SCALA_VERSION: [2.12, 2.13, 3.1]
        JDK_VERSION: ["1.8", "1.11", "1.17"]
        include:
          - JDK_VERSION: 1.8
            JVM_NAME: temurin:1.8
<<<<<<< HEAD
<<<<<<< Updated upstream
            extraOpts: '-Xmx128m'
=======
            extraOpts: '-J-Xmx2048m'
>>>>>>> Stashed changes
=======
            extraOpts: '-J-Xmx128m'
>>>>>>> 705b770e
          - JDK_VERSION: 1.11
            JVM_NAME: temurin:1.11
            extraOpts: ''
          - JDK_VERSION: 1.17
            JVM_NAME: temurin:1.17
            extraOpts: ''
        AKKA_VERSION: [main, default]

    steps:
      - name: Checkout
        uses: actions/checkout@v3.1.0
        with:
          fetch-depth: 0

      - name: Cache Coursier cache
        uses: coursier/cache-action@v6.4.0

      - name: Set up JDK ${{ matrix.JDK_VERSION }}
        uses: coursier/setup-action@v1.3.0
        with:
          jvm: ${{ matrix.JVM_NAME }}

      - name: Cache Build Target
        uses: actions/cache@v3.0.11
        with:
          path: project/**/target
          key: build-target-${{ hashFiles('**/*.sbt', 'project/build.properties', 'project/**/*.scala') }}

      - name: Compile everything
        run: |-
          sbt \
            -Dakka.http.build.akka.version=${{ matrix.AKKA_VERSION }} ++${{ matrix.SCALA_VERSION }} \
            mimaReportBinaryIssues Test/compile ${{ matrix.extraOpts }}

      - name: Run all tests JDK ${{ matrix.JDK_VERSION }}, Scala ${{ matrix.SCALA_VERSION }}, Akka ${{ matrix.AKKA_VERSION }}
        run: |-
          sbt -Dakka.http.parallelExecution=false -Dakka.test.timefactor=2 \
            -Dakka.http.build.akka.version=${{ matrix.AKKA_VERSION }} ++${{ matrix.SCALA_VERSION }} \
            test ${{ matrix.extraOpts }}

      - name: Upload test results
        uses: actions/upload-artifact@v3.1.1
        if: success() || failure()        # run this step even if previous step failed
        with:
          name: 'test-results-${{ matrix.JDK_VERSION }}-${{ matrix.SCALA_VERSION }}-${{ matrix.AKKA_VERSION }}'
          path: '**/target/test-reports/*.xml'

      - name: Email on failure
        if: ${{ failure() }}
        # https://github.com/dawidd6/action-send-mail/releases/tag/v3.7.1
        uses: dawidd6/action-send-mail@6063705cefe50cb915fc53bb06d4049cae2953b2
        with:
          server_address: smtp.gmail.com
          server_port: 465
          username: ${{secrets.MAIL_USERNAME}}
          password: ${{secrets.MAIL_PASSWORD}}
          subject: "Failed: ${{ github.workflow }} / ${{ github.job }}"
          to: ${{secrets.MAIL_SEND_TO}}
          from: Akka HTTP CI
          body: |
            Job ${{ github.job }} in workflow ${{ github.workflow }} of ${{github.repository}} failed!
            https://github.com/${{github.repository}}/actions/runs/${{github.run_id}}<|MERGE_RESOLUTION|>--- conflicted
+++ resolved
@@ -20,15 +20,7 @@
         include:
           - JDK_VERSION: 1.8
             JVM_NAME: temurin:1.8
-<<<<<<< HEAD
-<<<<<<< Updated upstream
-            extraOpts: '-Xmx128m'
-=======
             extraOpts: '-J-Xmx2048m'
->>>>>>> Stashed changes
-=======
-            extraOpts: '-J-Xmx128m'
->>>>>>> 705b770e
           - JDK_VERSION: 1.11
             JVM_NAME: temurin:1.11
             extraOpts: ''
