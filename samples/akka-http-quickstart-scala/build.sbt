<<<<<<< HEAD
lazy val akkaHttpVersion = sys.props.getOrElse("akka-http.version", "10.7.3")
lazy val akkaVersion    = "2.10.5"
=======
lazy val akkaHttpVersion = sys.props.getOrElse("akka-http.version", "10.7.2")
lazy val akkaVersion    = "2.10.11"
>>>>>>> fe0241b9

ThisBuild / credentials ++= {
  val path = Path.userHome / ".sbt" / ".credentials"
  if (path.isFile) {
    Seq(Credentials(path))
  } else Nil
}

// Run in a separate JVM, to make sure sbt waits until all threads have
// finished before returning.
// If you want to keep the application running while executing other
// sbt tasks, consider https://github.com/spray/sbt-revolver/
fork := true

lazy val root = (project in file(".")).
  settings(
    inThisBuild(List(
      organization    := "com.example",
      scalaVersion    := "3.3.7"
    )),
    name := "akka-http-quickstart",
    libraryDependencies ++= Seq(
      "com.typesafe.akka" %% "akka-http"                % akkaHttpVersion,
      "com.typesafe.akka" %% "akka-http-spray-json"     % akkaHttpVersion,
      "com.typesafe.akka" %% "akka-actor-typed"         % akkaVersion,
      "com.typesafe.akka" %% "akka-stream"              % akkaVersion,
      "com.typesafe.akka" %% "akka-pki"                 % akkaVersion,
      "ch.qos.logback"    % "logback-classic"           % "1.5.7",

      "com.typesafe.akka" %% "akka-http-testkit"        % akkaHttpVersion % Test,
      "com.typesafe.akka" %% "akka-actor-testkit-typed" % akkaVersion     % Test,
      "org.scalatest"     %% "scalatest"                % "3.2.18"        % Test
    )
  )<|MERGE_RESOLUTION|>--- conflicted
+++ resolved
@@ -1,10 +1,5 @@
-<<<<<<< HEAD
 lazy val akkaHttpVersion = sys.props.getOrElse("akka-http.version", "10.7.3")
-lazy val akkaVersion    = "2.10.5"
-=======
-lazy val akkaHttpVersion = sys.props.getOrElse("akka-http.version", "10.7.2")
 lazy val akkaVersion    = "2.10.11"
->>>>>>> fe0241b9
 
 ThisBuild / credentials ++= {
   val path = Path.userHome / ".sbt" / ".credentials"
