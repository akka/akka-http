--- conflicted
+++ resolved
@@ -203,11 +203,7 @@
       object ExternalAddress extends ExtensionKey[ExternalAddressExt]
 
       class ExternalAddressExt(system: ExtendedActorSystem) extends Extension {
-<<<<<<< HEAD
-        def addressForAkka: Address = akka.transportOf(system).defaultAddress
-=======
         def addressForAkka: Address = system.provider.getDefaultAddress
->>>>>>> c3d08d5b
       }
 
       def serializeAkkaDefault(ref: ActorRef): String =
