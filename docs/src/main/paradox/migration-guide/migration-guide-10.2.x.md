# Migration Guide to and within Akka HTTP 10.2.x

## General Notes

See the general @ref[compatibility guidelines](../compatibility-guidelines.md).

Under these guidelines, minor version updates are supposed to be binary compatible and drop-in replacements
for former versions under the condition that user code only uses public, stable, non-deprecated API. Especially
libraries should make sure not to depend on deprecated API to be compatible with both 10.1.x and 10.2.x.

If you find an unexpected incompatibility please let us know, so we can check whether the incompatibility is accidental so we might still be able to fix it.

## Akka HTTP 10.1.11 -> 10.2.0

### HTTP/2 support requires JDK 8 update 252 or later

JVM support for ALPN has been backported to JDK 8u252 which is now widely available. Support for using the Jetty ALPN
agent has been dropped in 10.2.0. HTTP/2 support therefore now requires to be run on JVM >= 8u252.

### Scalatest dependency upgraded to 3.1.0

The Scalatest dependency for akka-http-testkit was upgraded to version 3.1.0. This version is incompatible with previous
versions. This is relevant for user code if it uses methods from @scaladoc[ScalatestUtils](akka.http.scaladsl.testkit.ScalatestUtils)
(which are in scope if your test extends from @scaladoc[ScalaTestRouteTest](akka.http.scaladsl.testkit.ScalaTestRouteTest)).
In this case, the project itself needs to be updated to use Scalatest >= 3.1.0.

### Providing route settings, exception and rejection handling

Previously, the implicit conversion `route2HandlerFlow` that turns a `Route` into a
`Flow[HttpRequest, HttpResponse]` allowed implicitly passing in Routing settings,
Parser settings, custom `Materializer`, `RoutingLog` or `ExecutionContext`, and
the `RejectionHandler`/`ExceptionHandler` to use.

This has been simplified to use system defaults instead:

* To set Routing or Parser settings, set them in your actor system configuration, e.g. via `application.conf`. In the rare case where you'd like to test routes with different @apidoc[RoutingSettings] within the same test, you can use the @ref[withSettings](../routing-dsl/directives/basic-directives/withSettings.md) directive.
* To apply a custom @apidoc[http.*.RejectionHandler] or @apidoc[ExceptionHandler], use the @ref[handleRejections](../routing-dsl/directives/execution-directives/handleRejections.md) and @ref[handleExceptions](../routing-dsl/directives/execution-directives/handleExceptions.md) directives

#### In RouteTest (scaladsl)

Similarly, @apidoc[RouteTest] no longer automatically picks up such implicit values, and you
can use the same approach to explicitly set them instead.

### Strict query strings

In 10.1.x, while parsing the query string of a URI, characters were accepted that are
not allowed according to RFC 3986, even when `parsing.uri-parsing-mode` was
set to the default value of `strict`. Parsing such URIs will now fail in `strict` mode.
If you want to allow such characters in incoming URIs, set `parsing.uri-parsing-mode` to `relaxed`, in which case these characters will be percent-encoded automatically.

### 'Transparent HEAD requests' now disabled by default

Prior to 10.2.0, when a client would perform a `HEAD` request, by default Akka HTTP would call the `GET` route but discard the body.
This can save bandwidth in some cases, but is also counter-intuitive when you actually want to explicitly handle `HEAD` requests,
 and may increase resource usage in cases where the logic behind the `GET` request is heavy. For this reason we have changed
 the default value of `akka.http.server.transparent-head-requests` to `off`, making this feature opt-in.

### X-Real-Ip now takes precedence over Remote-Address in extractClientIP

The @ref[extractClientIP](../routing-dsl/directives/misc-directives/extractClientIP.md) now returns the value of the
`X-Real-Ip` header when both an`X-Real-Ip` and a `Remote-Address` header is available. This directive provides a
'best guess' of the client IP, but in a way that allows any client to provide this address in the header. For this reason
you should never trust this value for security purposes.

When you need a secure way to get the client IP, use the @apidoc[AttributeKeys.remoteAddress](AttributeKeys) @ref[attribute](../common/http-model.md#attributes),
or use the specific headers which are known to be set correctly by the infrastructure you do trust.

### max-content-length

The `max-content-length` setting can no longer be set on `akka.http.parsing`, and instead
must now be set explicitly on `akka.http.client.parsing` and/or `akka.http.server.parsing`.
The default for `akka.http.client.parsing.max-content-length` has been changed from `8m`
to `infinite`.

### Removal of legacy host connection pool

The legacy host connection pool is the original client pool implementation from the beginnings of Akka HTTP backing
`Http().singleRequest` and other client APIs. During the 10.0.x development the pool was reimplemented and could be
used in an opt-in fashion. Since 10.1.0, this new pool implementation has been the default. With 10.2.0 we took the
opportunity to remove the old pool implementation. The setting `akka.http.host-connection-pool.pool-implementation`
has been removed as well as its code representation in `ConnectionPoolSettings`.

### headerValueByType (scaladsl)

When using the Scala DSL, invoking
@ref[headerValueByType](../routing-dsl/directives/header-directives/headerValueByType.md)
and @ref[optionalHeaderValueByType](../routing-dsl/directives/header-directives/optionalHeaderValueByType.md) by just its generic parameter, like `headerValueByType[Origin]()`, uses a Scala feature called 'argument adaptation' that is planned to
[go away](https://github.com/scala/scala/pull/3260) in a future value of Scala.
While you could earlier work around this by writing `headerValueByType[Origin](())`,
we have now deprecated this as well and you are encouraged to use the companion object instead: `headerValueByType(Origin)`.
For headers that do not have a companion object, you can `headerValueByType(classOf[UpgradeToWebSocket])`.

<<<<<<< HEAD
### Coding infrastructure is now internal

Previously, the coding infrastructure has been mostly public, exposing API that was never intended to be public.
Most of the existing classes have now been marked as internal and deprecated. This will allow us to remove the
coding infrastructure from akka-http itself in the future and use implementations provided by akka-stream directly.

Only parts of `Encoder`, `Decoder`, and `Coder` are still public. Predefined coders that have been available as
e.g. `akka.http.scaladsl.coding.Gzip` are now available as `scaladsl.coding.Coders.Gzip`, `Coders.Deflate`, and
`Coders.NoCoding`. Coding directives that use the default coding setup, like `encodeResponse` and `decodeRequest`
continue to work without changes necessary. 
=======
### parameters (scaladsl)

The @ref[parameters](../routing-dsl/directives/parameter-directives/parameter.md) directive
used to rely on the 'magnet pattern'. Unfortunately, for the case where you would match
multiple parameters, the pattern relied on a Scala feature called 'argument adaptation'
that is planned to [go away](https://github.com/scala/scala/pull/3260) in a future version of Scala.

Earlier, you would have to work around this by including double parenthesis, like this:

    parameters(("a".as[Int], "b".as[Int]))

We have changed the implementation of the directive in a way that is binary compatible
and source compatible, with one exception: previously, `requiredValue` would match
a parameter, but not include it in the output of the directive. From 10.2.0 forward it will
be included in the directive's output even when it is required.

This means when in the past you had:

    parameter("nose".requiredValue("large")) { complete("Ok!") }

You would now have

    parameter("nose".requiredValue("large")) { _ => complete("Ok!") }

This is especially relevant when you were combining parameters directives with other
directives using `|`: since the output types of the directives on both 'sides' of the `|` need to be equal, where you previously might have had:

    (post | parameter("method".requiredValue("post"))) { complete("POST") }

You will now have to explicitly discard the parameter value:

    (post | parameter("method".requiredValue("post")).tmap(_ => ())) { complete("POST") }
>>>>>>> 715911a1
<|MERGE_RESOLUTION|>--- conflicted
+++ resolved
@@ -90,18 +90,6 @@
 we have now deprecated this as well and you are encouraged to use the companion object instead: `headerValueByType(Origin)`.
 For headers that do not have a companion object, you can `headerValueByType(classOf[UpgradeToWebSocket])`.
 
-<<<<<<< HEAD
-### Coding infrastructure is now internal
-
-Previously, the coding infrastructure has been mostly public, exposing API that was never intended to be public.
-Most of the existing classes have now been marked as internal and deprecated. This will allow us to remove the
-coding infrastructure from akka-http itself in the future and use implementations provided by akka-stream directly.
-
-Only parts of `Encoder`, `Decoder`, and `Coder` are still public. Predefined coders that have been available as
-e.g. `akka.http.scaladsl.coding.Gzip` are now available as `scaladsl.coding.Coders.Gzip`, `Coders.Deflate`, and
-`Coders.NoCoding`. Coding directives that use the default coding setup, like `encodeResponse` and `decodeRequest`
-continue to work without changes necessary. 
-=======
 ### parameters (scaladsl)
 
 The @ref[parameters](../routing-dsl/directives/parameter-directives/parameter.md) directive
@@ -134,4 +122,15 @@
 You will now have to explicitly discard the parameter value:
 
     (post | parameter("method".requiredValue("post")).tmap(_ => ())) { complete("POST") }
->>>>>>> 715911a1
+
+
+### Coding infrastructure is now internal
+
+Previously, the coding infrastructure has been mostly public, exposing API that was never intended to be public.
+Most of the existing classes have now been marked as internal and deprecated. This will allow us to remove the
+coding infrastructure from akka-http itself in the future and use implementations provided by akka-stream directly.
+
+Only parts of `Encoder`, `Decoder`, and `Coder` are still public. Predefined coders that have been available as
+e.g. `akka.http.scaladsl.coding.Gzip` are now available as `scaladsl.coding.Coders.Gzip`, `Coders.Deflate`, and
+`Coders.NoCoding`. Coding directives that use the default coding setup, like `encodeResponse` and `decodeRequest`
+continue to work without changes necessary. 