# Client-Side HTTPS Support

Akka HTTP supports TLS encryption on the client-side as well as on the @ref[server-side](../server-side/server-https-support.md).

The central vehicle for configuring encryption is the `HttpsConnectionContext`, which can be created using
the static method `ConnectionContext.https` which is defined like this:

Scala
:  @@snip[ConnectionContext.scala]($akka-http$/akka-http-core/src/main/scala/akka/http/scaladsl/ConnectionContext.scala) { #https-context-creation }

Java
:  @@snip [ConnectionContext.scala]($akka-http$/akka-http-core/src/main/scala/akka/http/javadsl/ConnectionContext.scala) { #https-context-creation }

In addition to the `outgoingConnection`, `newHostConnectionPool` and `cachedHostConnectionPool` methods the
@scala[@scaladoc[akka.http.scaladsl.Http](akka.http.scaladsl.Http$)]@java[@javadoc[akka.http.javadsl.Http](akka.http.javadsl.Http)]
extension also defines `outgoingConnectionHttps`, `newHostConnectionPoolHttps` and
`cachedHostConnectionPoolHttps`. These methods work identically to their counterparts without the `-Https` suffix,
with the exception that all connections will always be encrypted.

The `singleRequest` and `superPool` methods determine the encryption state via the scheme of the incoming request,
i.e. requests to an "https" URI will be encrypted, while requests to an "http" URI won't.

The encryption configuration for all HTTPS connections, i.e. the `HttpsContext` is determined according to the
following logic:

 1. If the optional `httpsContext` method parameter is defined it contains the configuration to be used (and thus
takes precedence over any potentially set default client-side `HttpsContext`).
 2. If the optional `httpsContext` method parameter is undefined (which is the default) the default client-side
`HttpsContext` is used, which can be set via the `setDefaultClientHttpsContext` on the `Http` extension.
 3. If no default client-side `HttpsContext` has been set via the `setDefaultClientHttpsContext` on the `Http`
extension the default system configuration is used.

Usually the process is, if the default system TLS configuration is not good enough for your application's needs,
that you configure a custom `HttpsContext` instance and set it via
@scala[`Http().setDefaultClientHttpsContext`]@java[`Http.get(system).setDefaultClientHttpsContext`].
Afterwards you simply use `outgoingConnectionHttps`, `newHostConnectionPoolHttps`, `cachedHostConnectionPoolHttps`,
`superPool` or `singleRequest` without a specific `httpsContext` argument, which causes encrypted connections
to rely on the configured default client-side `HttpsContext`.

If no custom `HttpsContext` is defined the default context uses Java's default TLS settings. Customizing the
`HttpsContext` can make the Https client less secure. Understand what you are doing!

## SSL-Config

Akka HTTP heavily relies on, and delegates most configuration of any SSL/TLS related options to
<<<<<<< HEAD
[Lightbend SSL-Config](http://lightbend.github.io/ssl-config/), which is a library specialized in providing an secure-by-default SSLContext
and related options.

Please refer to the [Lightbend SSL-Config](http://lightbend.github.io/ssl-config/) documentation for detailed documentation of all available settings.
=======
[Lightbend SSL-Config](https://lightbend.github.io/ssl-config/), which is a library specialized in providing an secure-by-default SSLContext
and related options.

Please refer to the [Lightbend SSL-Config](https://lightbend.github.io/ssl-config/) documentation for detailed documentation of all available settings.
>>>>>>> a5061c64

SSL Config settings used by Akka HTTP (as well as Streaming TCP) are located under the *akka.ssl-config* namespace.

## Detailed configuration and workarounds

<<<<<<< HEAD
Akka HTTP relies on [Lightbend SSL-Config](http://lightbend.github.io/ssl-config) which is a library maintained by Lightbend that makes configuring
=======
Akka HTTP relies on [Lightbend SSL-Config](https://lightbend.github.io/ssl-config) which is a library maintained by Lightbend that makes configuring
>>>>>>> a5061c64
things related to SSL/TLS much simpler than using the raw SSL APIs provided by the JDK. Please refer to its
documentation to learn more about it.

All configuration options available to this library may be set under the `akka.ssl-config` configuration for Akka HTTP applications.

@@@ note
When encountering problems connecting to HTTPS hosts we highly encourage to reading up on the excellent ssl-config
<<<<<<< HEAD
configuration. Especially the quick start sections about [adding certificates to the trust store](http://lightbend.github.io/ssl-config/WSQuickStart.html#connecting-to-a-remote-server-over-https) should prove
=======
configuration. Especially the quick start sections about [adding certificates to the trust store](https://lightbend.github.io/ssl-config/WSQuickStart.html#connecting-to-a-remote-server-over-https) should prove
>>>>>>> a5061c64
very useful, for example to easily trust a self-signed certificate that applications might use in development mode.
@@@

@@@ warning

While it is possible to disable certain checks using the so called "loose" settings in SSL Config, we **strongly recommend**
to instead attempt to solve these issues by properly configuring TLS–for example by adding trusted keys to the keystore.

If however certain checks really need to be disabled because of misconfigured (or legacy) servers that your
application has to speak to, instead of disabling the checks globally (i.e. in `application.conf`) we suggest
configuring the loose settings for *specific connections* that are known to need them disabled (and trusted for some other reason).
The pattern of doing so is documented in the following sub-sections.

@@@

### Hostname verification

Hostname verification proves that the Akka HTTP client is actually communicating with the server it intended to
communicate with. Without this check a man-in-the-middle attack is possible. In the attack scenario, an alternative
certificate would be presented which was issued for another host name. Checking the host name in the certificate
against the host name the connection was opened against is therefore vital.

<<<<<<< HEAD
The default `HttpsContext` enables hostname verification. Akka HTTP relies on the [Lightbend SSL-Config](http://lightbend.github.io/ssl-config) library
=======
The default `HttpsContext` enables hostname verification. Akka HTTP relies on the [Lightbend SSL-Config](https://lightbend.github.io/ssl-config) library
>>>>>>> a5061c64
to implement this and security options for SSL/TLS. Hostname verification is provided by the JDK
and used by Akka since Java 7, and on Java 6 the verification is implemented by ssl-config manually.

For further recommended reading we would like to highlight the [fixing hostname verification blog post](https://tersesystems.com/2014/03/23/fixing-hostname-verification/) by blog post by Will Sargent.

### Server Name Indication (SNI)

SNI is an TLS extension which aims to guard against man-in-the-middle attacks. It does so by having the client send the
name of the virtual domain it is expecting to talk to as part of the TLS handshake.

It is specified as part of [RFC 6066](https://tools.ietf.org/html/rfc6066#page-6).

### Disabling TLS security features, at your own risk

@@@ warning

It is highly discouraged to disable any of the security features of TLS, however do acknowledge that workarounds may sometimes be needed.

Before disabling any of the features one should consider if they may be solvable *within* the TLS world,
for example by [trusting a certificate](https://lightbend.github.io/ssl-config/WSQuickStart.html), or [configuring the trusted cipher suites](https://lightbend.github.io/ssl-config/CipherSuites.html).
There's also a very important section in the ssl-config docs titled [LooseSSL - Please read this before turning anything off!](https://lightbend.github.io/ssl-config/LooseSSL.html#please-read-this-before-turning-anything-off).

If disabling features is indeed desired, we recommend doing so for *specific connections*,
instead of globally configuring it via `application.conf`.

@@@

The following shows an example of disabling SNI for a given connection:

Scala
:  @@snip [HttpsExamplesSpec.scala]($test$/scala/docs/http/scaladsl/HttpsExamplesSpec.scala) { #disable-sni-connection }

Java
:  @@snip [HttpsExamplesDocTest.java]($test$/java/docs/http/javadsl/HttpsExamplesDocTest.java) { #disable-sni-connection }

The `badSslConfig` is a copy of the default `AkkaSSLConfig` with the slightly changed configuration to disable SNI.
This value can be cached and used for connections which should indeed not use this feature.<|MERGE_RESOLUTION|>--- conflicted
+++ resolved
@@ -43,27 +43,16 @@
 ## SSL-Config
 
 Akka HTTP heavily relies on, and delegates most configuration of any SSL/TLS related options to
-<<<<<<< HEAD
-[Lightbend SSL-Config](http://lightbend.github.io/ssl-config/), which is a library specialized in providing an secure-by-default SSLContext
-and related options.
-
-Please refer to the [Lightbend SSL-Config](http://lightbend.github.io/ssl-config/) documentation for detailed documentation of all available settings.
-=======
 [Lightbend SSL-Config](https://lightbend.github.io/ssl-config/), which is a library specialized in providing an secure-by-default SSLContext
 and related options.
 
 Please refer to the [Lightbend SSL-Config](https://lightbend.github.io/ssl-config/) documentation for detailed documentation of all available settings.
->>>>>>> a5061c64
 
 SSL Config settings used by Akka HTTP (as well as Streaming TCP) are located under the *akka.ssl-config* namespace.
 
 ## Detailed configuration and workarounds
 
-<<<<<<< HEAD
-Akka HTTP relies on [Lightbend SSL-Config](http://lightbend.github.io/ssl-config) which is a library maintained by Lightbend that makes configuring
-=======
 Akka HTTP relies on [Lightbend SSL-Config](https://lightbend.github.io/ssl-config) which is a library maintained by Lightbend that makes configuring
->>>>>>> a5061c64
 things related to SSL/TLS much simpler than using the raw SSL APIs provided by the JDK. Please refer to its
 documentation to learn more about it.
 
@@ -71,11 +60,7 @@
 
 @@@ note
 When encountering problems connecting to HTTPS hosts we highly encourage to reading up on the excellent ssl-config
-<<<<<<< HEAD
-configuration. Especially the quick start sections about [adding certificates to the trust store](http://lightbend.github.io/ssl-config/WSQuickStart.html#connecting-to-a-remote-server-over-https) should prove
-=======
 configuration. Especially the quick start sections about [adding certificates to the trust store](https://lightbend.github.io/ssl-config/WSQuickStart.html#connecting-to-a-remote-server-over-https) should prove
->>>>>>> a5061c64
 very useful, for example to easily trust a self-signed certificate that applications might use in development mode.
 @@@
 
@@ -98,11 +83,7 @@
 certificate would be presented which was issued for another host name. Checking the host name in the certificate
 against the host name the connection was opened against is therefore vital.
 
-<<<<<<< HEAD
-The default `HttpsContext` enables hostname verification. Akka HTTP relies on the [Lightbend SSL-Config](http://lightbend.github.io/ssl-config) library
-=======
 The default `HttpsContext` enables hostname verification. Akka HTTP relies on the [Lightbend SSL-Config](https://lightbend.github.io/ssl-config) library
->>>>>>> a5061c64
 to implement this and security options for SSL/TLS. Hostname verification is provided by the JDK
 and used by Akka since Java 7, and on Java 6 the verification is implemented by ssl-config manually.
 
