--- conflicted
+++ resolved
@@ -15,7 +15,6 @@
 
 ## Example
 
-<<<<<<< HEAD
 @@snip [FutureDirectivesExamplesSpec.scala]($test$/scala/docs/http/scaladsl/server/directives/FutureDirectivesExamplesSpec.scala) { #onComplete }
 
 @@@ note
@@ -24,7 +23,4 @@
 
 @@@ note
 The identically named `onComplete` method of Scala's `Future` (from the standard library) does not work at all in this context since it's just a method that returns `Unit` - whereas Akka HTTP's `onComplete` is a `Directive` that creates a `Route`.
-@@@
-=======
-@@snip [FutureDirectivesExamplesSpec.scala]($test$/scala/docs/http/scaladsl/server/directives/FutureDirectivesExamplesSpec.scala) { #onComplete }
->>>>>>> 33fc13d8
+@@@